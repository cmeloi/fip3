--- conflicted
+++ resolved
@@ -350,9 +350,8 @@
         """
         standalone_probabilities = self.self_relations_dict()
         vector_count = self.attrs['vector_count']
-        feature2imputable_standalone_probability = {
-            feature: (feature_probability * vector_count + 1) / (vector_count + 1)
-            for feature, feature_probability in standalone_probabilities.items()}
+        feature2imputable_standalone_probability = {feature: (feature_probability*vector_count + 1) / (vector_count + 1)
+                                                    for feature, feature_probability in standalone_probabilities.items()}
         return feature2imputable_standalone_probability
 
     def mean_interrelation_value(self):
@@ -365,7 +364,7 @@
         max_interrelations = self.num_max_interrelations()
         raw_interrelations = self.select_raw_interrelations()
         num_imputations = max_interrelations - raw_interrelations.count()
-        imputed_interrelations_sum = self.attrs['imputation_probability'] * num_imputations
+        imputed_interrelations_sum = self.attrs['imputation_probability']*num_imputations
         combined_interrelations_sum = raw_interrelations_sum + imputed_interrelations_sum
         return float(combined_interrelations_sum / max_interrelations)
 
@@ -379,8 +378,8 @@
         raw_interrelations = self.select_raw_interrelations()
         num_imputations = max_interrelations - raw_interrelations.count()
         mean = self.mean_interrelation_value()
-        sum_raw_squared_differences = raw_interrelations['value'].apply(lambda x: (x - mean) ** 2).sum()
-        sum_imputed_squared_differences = ((self.attrs['imputation_probability'] - mean) ** 2) * num_imputations
+        sum_raw_squared_differences = raw_interrelations['value'].apply(lambda x: (x - mean)**2).sum()
+        sum_imputed_squared_differences = ((self.attrs['imputation_probability'] - mean)**2)*num_imputations
         standard_deviation = numpy.sqrt((sum_raw_squared_differences + sum_imputed_squared_differences)
                                         / max_interrelations)
         return float(standard_deviation)
@@ -411,8 +410,7 @@
         """
         kwargs['vector_count'] = cooccurrence_probability_profile.attrs['vector_count']
         kwargs['imputation_probability'] = cooccurrence_probability_profile.attrs['imputation_probability']
-        kwargs[
-            'imputation_standalone_probabilities'] = cooccurrence_probability_profile.imputable_standalone_probabilities()
+        kwargs['imputation_standalone_probabilities'] = cooccurrence_probability_profile.imputable_standalone_probabilities()
         standalone_probabilities = cooccurrence_probability_profile.self_relations_dict()
         df = cooccurrence_probability_profile.df.apply(
             lambda x: numpy.log2(x / (standalone_probabilities[x.name[0]] * standalone_probabilities[x.name[1]]))
@@ -507,7 +505,33 @@
         """
         return self.attrs['imputation_value']
 
-<<<<<<< HEAD
+    def mean_interrelation_value(self):
+        """Provides mean value of all interrelation values within the profile, including imputed values.
+        Ignores self-relations.
+
+        :return: the mean interrelation value as a float
+        """
+        raw_interrelations_sum = self.select_raw_interrelations()['value'].sum()
+        max_interrelations = self.num_max_interrelations()
+        num_imputations = max_interrelations - self.select_raw_interrelations().count()
+        imputed_interrelations_sum = self.attrs['imputation_value']*num_imputations
+        combined_interrelations_sum = raw_interrelations_sum + imputed_interrelations_sum
+        return float(combined_interrelations_sum / max_interrelations)
+
+    def standard_interrelation_deviation(self):
+        """Provides standard deviation for all interrelation values within the profile, including imputed values.
+        Ignores self-relations.
+
+        :return: the standard deviation value of interrelations as a float
+        """
+        max_interrelations = self.num_max_interrelations()
+        num_imputations = max_interrelations - self.select_raw_interrelations().count()
+        mean = self.mean_interrelation_value()
+        sum_raw_squared_differences = raw_interrelations['value'].apply(lambda x: (x - mean)**2).sum()
+        sum_imputed_squared_differences = ((self.attrs['imputation_value'] - mean)**2)*num_imputations
+        standard_deviation = numpy.sqrt((sum_raw_squared_differences + sum_imputed_squared_differences)
+                                        / max_interrelations)
+        return float(standard_deviation)
 
 class PointwiseJeffreysDivergenceProfile(PointwiseKLDivergenceProfile):
     """An interrelation profile consisting of pointwise Jeffreys divergence values, a measure of statistical
@@ -542,33 +566,4 @@
         reference_values = df['value_reference'].fillna(imputation_probability_ref)
         df = pandas.DataFrame(data=numpy.log2(main_values / reference_values) + numpy.log2(reference_values / main_values),
                               columns=['value'])
-        return cls(df, *args, **kwargs)
-=======
-    def mean_interrelation_value(self):
-        """Provides mean value of all interrelation values within the profile, including imputed values.
-        Ignores self-relations.
-
-        :return: the mean interrelation value as a float
-        """
-        raw_interrelations_sum = self.select_raw_interrelations()['value'].sum()
-        max_interrelations = self.num_max_interrelations()
-        num_imputations = max_interrelations - self.select_raw_interrelations().count()
-        imputed_interrelations_sum = self.attrs['imputation_value']*num_imputations
-        combined_interrelations_sum = raw_interrelations_sum + imputed_interrelations_sum
-        return float(combined_interrelations_sum / max_interrelations)
-
-    def standard_interrelation_deviation(self):
-        """Provides standard deviation for all interrelation values within the profile, including imputed values.
-        Ignores self-relations.
-
-        :return: the standard deviation value of interrelations as a float
-        """
-        max_interrelations = self.num_max_interrelations()
-        num_imputations = max_interrelations - self.select_raw_interrelations().count()
-        mean = self.mean_interrelation_value()
-        sum_raw_squared_differences = raw_interrelations['value'].apply(lambda x: (x - mean)**2).sum()
-        sum_imputed_squared_differences = ((self.attrs['imputation_value'] - mean)**2)*num_imputations
-        standard_deviation = numpy.sqrt((sum_raw_squared_differences + sum_imputed_squared_differences)
-                                        / max_interrelations)
-        return float(standard_deviation)
->>>>>>> 92ab58d2
+        return cls(df, *args, **kwargs)